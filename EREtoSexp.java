--- conflicted
+++ resolved
@@ -1,210 +1,200 @@
-package com.bbn.nlp.corpora.ere;
-
-import com.bbn.bue.common.parameters.Parameters;
-import com.bbn.nlp.corpora.ere.OffsetInfo.OffsetSpan;
-import com.bbn.serif.apf.APFDocument;
-import com.bbn.serif.apf.APFeventsToTACslotsMapper;
-import com.bbn.serif.apf.APFtoSexp;
-
-import com.google.common.base.Charsets;
-import com.google.common.base.Optional;
-import com.google.common.collect.ImmutableList;
-import com.google.common.collect.ImmutableMap;
-import com.google.common.collect.Lists;
-import com.google.common.io.Files;
-
-import org.slf4j.Logger;
-import org.slf4j.LoggerFactory;
-
-import java.io.File;
-import java.io.IOException;
-import java.io.PrintWriter;
-import java.util.List;
-
-public class EREtoSexp {
-  private EREtoSexp() {
-    throw new UnsupportedOperationException();
-  }
-
-  private static final Logger log = LoggerFactory.getLogger(EREtoSexp.class);
-
-  public static void main(final String[] argv) throws IOException {
-    try {
-      trueMain(argv[0]);
-    }
-    catch (Exception e) {
-      e.printStackTrace();
-      System.exit(1);
-    }
-  }
-
-  private static void trueMain(final String paramFile) throws IOException {
-    final Parameters params = Parameters.loadSerifStyle(new File(paramFile));
-
-    // for ERE events to TAC slot conversion
-    APFeventsToTACslotsMapper.loadFrom(params);
-    //
-
-    final ImmutableMap<String, OffsetInfo> offsetInfo = offsetInfoFromSource(params);
-    //for(final Map.Entry<String, OffsetInfo> entry : offsetInfo.entrySet()) {
-    //  System.out.println("== " + entry.getKey() + " ==");
-    //  System.out.println(entry.getValue().toString());
-    //}
-
-
-    final ERELoader ereLoader = ERELoader.from(params);
-    final EREtoAPF ereToApf = EREtoAPF.from(params);
-
-    //System.out.println(ereToApf.getEREtoACETypeMapper().toString());    // checks we have loaded resource mappings
-
-
-    final ImmutableList<String> filelist = Files.asCharSource(params.getExistingFile("ere.xmlFilelist"), Charsets.UTF_8).readLines();
-
-    List<String> sexpLines = Lists.newArrayList();
-
-    for(final String infilename : filelist) {
-      final EREDocument ereDoc = ereLoader.loadFrom(new File(infilename));
-      System.out.println("Loaded ERE document + " + ereDoc.getDocId());
-      final APFDocument apfDoc = ereToApf.toAPFDocument(ereDoc);
-      System.out.println("... converted ERE to APF");
-
-      final OffsetInfo docOffset = offsetInfo.get(ereDoc.getDocId());
-
-      sexpLines.addAll(APFtoSexp.docToSexp(apfDoc, docOffset));
-      System.out.println("");
-    }
-
-    final String outfile = params.getString("sexp.filename");
-    PrintWriter writer = new PrintWriter(outfile, "UTF-8");
-    writer.write("(\n");
-    for(final String outline : sexpLines) {
-      writer.write(outline + "\n");
-    }
-    writer.write("\n");
-    writer.write(")\n");
-    writer.close();
-
-  }
-
-  private static ImmutableMap<String, OffsetInfo> offsetInfoFromSource(final Parameters params) throws IOException {
-    final ImmutableMap.Builder<String, OffsetInfo> ret = ImmutableMap.builder();
-
-    final ImmutableList<String> filelist = Files.asCharSource(params.getExistingFile("ere.sourceFilelist"), Charsets.UTF_8).readLines();
-    
-    final int offsetAdjust = params.isPresent("ere.offsetAdjust") ? params.getInteger("ere.offsetAdjust") : 0;
-
-    for(final String filename : filelist) {
-      OffsetInfo.Builder offsetBuilder = OffsetInfo.builder();
-
-      final ImmutableList<String> lines = Files.asCharSource(new File(filename), Charsets.UTF_8).readLines();
-<<<<<<< HEAD
-
-      final String docId = getDocid(lines.get(0));
-
-      /*
-      String docId = filename.substring(filename.lastIndexOf("/")+1);
-      docId = docId.substring(0, docId.indexOf("."));
-      */
-
-=======
-      
-      String docId = filename.substring(filename.lastIndexOf("/")+1);
-      docId = docId.substring(0, docId.indexOf("."));
-      
-      //final String docId = getDocid(lines.get(0));
-      
-
->>>>>>> 7a699017
-      List<Integer> chars = Lists.newArrayList();
-      List<Integer> tags = Lists.newArrayList();
-      for(final String line : lines) {
-        chars.add(line.length()+1);
-        tags.add(tagLength(line));
-      }
-
-      int runningCharLen = 0;
-      int runningTagLen = 0;
-      //System.out.println("== " + docId + " ==");
-      for(int index=0; index<lines.size(); index++) {
-        final String line = lines.get(index);
-
-        //int transformedOffset = runningCharLen - runningTagLen;
-
-        if(tags.get(index) < line.length()) {   // there is some xml tags and some text spans in this line
-          //System.out.print("*");
-
-          //OffsetSpan.Builder spanBuilder = OffsetSpan.builder(runningCharLen, runningCharLen+line.length()).
-          //    withOffset(Optional.of(transformedOffset - runningCharLen));
-          //offsetBuilder.withSpan(spanBuilder.build());
-
-          ///////
-          int i1 = 0;
-          int i2 = 0;
-          int l = 0;
-          while(i2<line.length() && line.indexOf("<", i2)!=-1) {
-            i1 = line.indexOf("<", i2);
-
-            if(i2==0 && i1>0) {
-              offsetBuilder.withSpan( OffsetSpan.builder(runningCharLen, runningCharLen + i1-1).
-                  withOffset(Optional.of(-1*(runningTagLen+offsetAdjust))).build() );
-            }
-            else {
-              if(i1 > i2) {
-                offsetBuilder.withSpan( OffsetSpan.builder(runningCharLen+i2, runningCharLen + i1-1).
-                    withOffset(Optional.of(-1*(runningTagLen+l+offsetAdjust))).build() );
-              }
-            }
-
-            if(line.indexOf(">", i1)!=-1) {
-              i2 = line.indexOf(">", i1)+1;
-              if(i1!=-1 && i2!=-1) {
-                l += (i2 - i1);
-              }
-            }
-          }
-          if(i2<line.length()) {
-            offsetBuilder.withSpan( OffsetSpan.builder(runningCharLen+i2, runningCharLen + line.length()-1).
-                withOffset(Optional.of(-1*(runningTagLen+l+offsetAdjust))).build() );
-          }
-
-
-        }
-        //System.out.println((index+1) + ": " + runningCharLen + " " + runningTagLen + " " + transformedOffset);
-
-        runningCharLen += chars.get(index);
-        runningTagLen += tags.get(index);
-
-      }
-
-      ret.put(docId, offsetBuilder.build());
-    }
-
-    return ret.build();
-
-  }
-
-  private static String getDocid(final String line) {
-    final int i1 = line.indexOf("\"", line.indexOf(" id="))+1;
-    final int i2 = line.indexOf("\"", i1);
-    return line.substring(i1, i2);
-
-  }
-
-  private static int tagLength(final String line) {
-    int l = 0;
-
-    int i1 = 0;
-    int i2 = 0;
-    while(line.indexOf("<", i2)!=-1) {
-      i1 = line.indexOf("<", i2);
-      i2 = line.indexOf(">", i1);
-      if(i1!=-1 && i2!=-1) {
-        l += (i2 - i1 + 1);
-      }
-    }
-
-    return l;
-  }
-}
-
-
+package com.bbn.nlp.corpora.ere;
+
+import com.bbn.bue.common.parameters.Parameters;
+import com.bbn.nlp.corpora.ere.OffsetInfo.OffsetSpan;
+import com.bbn.serif.apf.APFDocument;
+import com.bbn.serif.apf.APFeventsToTACslotsMapper;
+import com.bbn.serif.apf.APFtoSexp;
+
+import com.google.common.base.Charsets;
+import com.google.common.base.Optional;
+import com.google.common.collect.ImmutableList;
+import com.google.common.collect.ImmutableMap;
+import com.google.common.collect.Lists;
+import com.google.common.io.Files;
+
+import org.slf4j.Logger;
+import org.slf4j.LoggerFactory;
+
+import java.io.File;
+import java.io.IOException;
+import java.io.PrintWriter;
+import java.util.List;
+
+public class EREtoSexp {
+  private EREtoSexp() {
+    throw new UnsupportedOperationException();
+  }
+
+  private static final Logger log = LoggerFactory.getLogger(EREtoSexp.class);
+
+  public static void main(final String[] argv) throws IOException {
+    try {
+      trueMain(argv[0]);
+    }
+    catch (Exception e) {
+      e.printStackTrace();
+      System.exit(1);
+    }
+  }
+
+  private static void trueMain(final String paramFile) throws IOException {
+    final Parameters params = Parameters.loadSerifStyle(new File(paramFile));
+
+    // for ERE events to TAC slot conversion
+    APFeventsToTACslotsMapper.loadFrom(params);
+    //
+
+    final ImmutableMap<String, OffsetInfo> offsetInfo = offsetInfoFromSource(params);
+    //for(final Map.Entry<String, OffsetInfo> entry : offsetInfo.entrySet()) {
+    //  System.out.println("== " + entry.getKey() + " ==");
+    //  System.out.println(entry.getValue().toString());
+    //}
+
+
+    final ERELoader ereLoader = ERELoader.from(params);
+    final EREtoAPF ereToApf = EREtoAPF.from(params);
+
+    //System.out.println(ereToApf.getEREtoACETypeMapper().toString());    // checks we have loaded resource mappings
+
+
+    final ImmutableList<String> filelist = Files.asCharSource(params.getExistingFile("ere.xmlFilelist"), Charsets.UTF_8).readLines();
+
+    List<String> sexpLines = Lists.newArrayList();
+
+    for(final String infilename : filelist) {
+      final EREDocument ereDoc = ereLoader.loadFrom(new File(infilename));
+      System.out.println("Loaded ERE document + " + ereDoc.getDocId());
+      final APFDocument apfDoc = ereToApf.toAPFDocument(ereDoc);
+      System.out.println("... converted ERE to APF");
+
+      final OffsetInfo docOffset = offsetInfo.get(ereDoc.getDocId());
+
+      sexpLines.addAll(APFtoSexp.docToSexp(apfDoc, docOffset));
+      System.out.println("");
+    }
+
+    final String outfile = params.getString("sexp.filename");
+    PrintWriter writer = new PrintWriter(outfile, "UTF-8");
+    writer.write("(\n");
+    for(final String outline : sexpLines) {
+      writer.write(outline + "\n");
+    }
+    writer.write("\n");
+    writer.write(")\n");
+    writer.close();
+
+  }
+
+  private static ImmutableMap<String, OffsetInfo> offsetInfoFromSource(final Parameters params) throws IOException {
+    final ImmutableMap.Builder<String, OffsetInfo> ret = ImmutableMap.builder();
+
+    final ImmutableList<String> filelist = Files.asCharSource(params.getExistingFile("ere.sourceFilelist"), Charsets.UTF_8).readLines();
+
+    final int offsetAdjust = params.isPresent("ere.offsetAdjust") ? params.getInteger("ere.offsetAdjust") : 0;
+
+    for(final String filename : filelist) {
+      OffsetInfo.Builder offsetBuilder = OffsetInfo.builder();
+
+      final ImmutableList<String> lines = Files.asCharSource(new File(filename), Charsets.UTF_8).readLines();
+
+      final String docId = getDocid(lines.get(0));
+
+      /*
+      String docId = filename.substring(filename.lastIndexOf("/")+1);
+      docId = docId.substring(0, docId.indexOf("."));
+      */
+
+      List<Integer> chars = Lists.newArrayList();
+      List<Integer> tags = Lists.newArrayList();
+      for(final String line : lines) {
+        chars.add(line.length()+1);
+        tags.add(tagLength(line));
+      }
+
+      int runningCharLen = 0;
+      int runningTagLen = 0;
+      //System.out.println("== " + docId + " ==");
+      for(int index=0; index<lines.size(); index++) {
+        final String line = lines.get(index);
+
+        //int transformedOffset = runningCharLen - runningTagLen;
+
+        if(tags.get(index) < line.length()) {   // there is some xml tags and some text spans in this line
+          //System.out.print("*");
+
+          //OffsetSpan.Builder spanBuilder = OffsetSpan.builder(runningCharLen, runningCharLen+line.length()).
+          //    withOffset(Optional.of(transformedOffset - runningCharLen));
+          //offsetBuilder.withSpan(spanBuilder.build());
+
+          ///////
+          int i1 = 0;
+          int i2 = 0;
+          int l = 0;
+          while(i2<line.length() && line.indexOf("<", i2)!=-1) {
+            i1 = line.indexOf("<", i2);
+
+            if(i2==0 && i1>0) {
+              offsetBuilder.withSpan( OffsetSpan.builder(runningCharLen, runningCharLen + i1-1).
+                  withOffset(Optional.of(-1*(runningTagLen+offsetAdjust))).build() );
+            }
+            else {
+              if(i1 > i2) {
+                offsetBuilder.withSpan( OffsetSpan.builder(runningCharLen+i2, runningCharLen + i1-1).
+                    withOffset(Optional.of(-1*(runningTagLen+l+offsetAdjust))).build() );
+              }
+            }
+
+            if(line.indexOf(">", i1)!=-1) {
+              i2 = line.indexOf(">", i1)+1;
+              if(i1!=-1 && i2!=-1) {
+                l += (i2 - i1);
+              }
+            }
+          }
+          if(i2<line.length()) {
+            offsetBuilder.withSpan( OffsetSpan.builder(runningCharLen+i2, runningCharLen + line.length()-1).
+                withOffset(Optional.of(-1*(runningTagLen+l+offsetAdjust))).build() );
+          }
+
+
+        }
+        //System.out.println((index+1) + ": " + runningCharLen + " " + runningTagLen + " " + transformedOffset);
+
+        runningCharLen += chars.get(index);
+        runningTagLen += tags.get(index);
+
+      }
+
+      ret.put(docId, offsetBuilder.build());
+    }
+
+    return ret.build();
+
+  }
+
+  private static String getDocid(final String line) {
+    final int i1 = line.indexOf("\"", line.indexOf(" id="))+1;
+    final int i2 = line.indexOf("\"", i1);
+    return line.substring(i1, i2);
+
+  }
+
+  private static int tagLength(final String line) {
+    int l = 0;
+
+    int i1 = 0;
+    int i2 = 0;
+    while(line.indexOf("<", i2)!=-1) {
+      i1 = line.indexOf("<", i2);
+      i2 = line.indexOf(">", i1);
+      if(i1!=-1 && i2!=-1) {
+        l += (i2 - i1 + 1);
+      }
+    }
+
+    return l;
+  }
+}
+
+