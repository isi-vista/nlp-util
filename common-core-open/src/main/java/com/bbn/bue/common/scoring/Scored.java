--- conflicted
+++ resolved
@@ -37,20 +37,10 @@
     return score;
   }
 
-<<<<<<< HEAD
-  ;
-
-=======
->>>>>>> 68bb2bb2
   public T item() {
     return item;
   }
 
-<<<<<<< HEAD
-  ;
-
-=======
->>>>>>> 68bb2bb2
   private final T item;
   private final double score;
 
