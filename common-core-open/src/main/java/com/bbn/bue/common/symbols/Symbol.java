package com.bbn.bue.common.symbols;

import com.google.common.annotations.Beta;
import com.google.common.base.Function;

import java.io.ObjectStreamException;
import java.io.Serializable;
import java.lang.ref.WeakReference;
import java.util.HashMap;
import java.util.Map;

import static com.google.common.base.Preconditions.checkNotNull;


/**
<<<<<<< HEAD
 * Symbol (adapted from Serif) is represents an interned String. Symbol-ize Strings can be used to
=======
 * Symbol (adapted from Serif) is represents an interned String. Symbol-ized Strings can be used to
>>>>>>> 68bb2bb2
 * reduce memory requirements for frequently repeated Strings (e.g. parse node names) and to speed
 * up comparisons.
 *
 * It is guaranteed that for any <code>String</code>s <code>a</code> and <code>b</code>, if
 * <pre>
 * Symbol aSym = Symbol.from(a);
 * Symbol bSym = Symbol.from(b);
 * </pre>
 * it is true that <code>(aSym == bSym) == a.equals(b)</code>.
 *
 * The hashcode is not stable across program runs.
 *
 * @author rgabbard
 */
@Beta
public final class Symbol implements Serializable {

  private static Map<String, WeakReference<Symbol>> symbols =
      new HashMap<String, WeakReference<Symbol>>();
  private final String string;

  private Symbol(String string) {
    this.string = checkNotNull(string);
  }

  /**
   * Creates a <code>Symbol</code> representing this string.
   *
   * @param string Must be non-null.
   */
  public static synchronized Symbol from(final String string) {
    final WeakReference<Symbol> ref = symbols.get(checkNotNull(string));
<<<<<<< HEAD

    if (ref != null) {
      final Symbol sym = ref.get();
      if (sym != null) {
        return sym;
      }
    }

    final Symbol sym = new Symbol(string);
    symbols.put(string, new WeakReference<Symbol>(sym));
    return sym;
=======

    if (ref != null) {
      final Symbol sym = ref.get();
      if (sym != null) {
        return sym;
      }
    }

    final Symbol sym = new Symbol(string);
    symbols.put(string, new WeakReference<Symbol>(sym));
    return sym;
  }

  /**
   * Returns the string this Symbol represents. Will never be {@code null}.
   */
  public String asString() {
    return string;
>>>>>>> 68bb2bb2
  }

  /**
   * (non-Javadoc) Returns the <code>String</code> this <code>Symbol</code> was created from.
   */
  @Override
  public String toString() {
<<<<<<< HEAD
    return string;
=======
    return asString();
>>>>>>> 68bb2bb2
  }

  public static final Function<? super String, Symbol> FromString = new Function<String, Symbol>() {
    @Override
    public Symbol apply(String input) {
      return Symbol.from(input);
    }
  };

  // serialization support
  private static final long serialVersionUID = 1L;

  // when a Symbol is deserialized, this method is called and
  // the return value *replaces* this object. We use this to
  // ensure that the constraint that there is always at most
  // one Symbol representing a given String remains true
  // even after deserialization.
  private Object readResolve() throws ObjectStreamException {
    return Symbol.from(this.string);
  }
}
<|MERGE_RESOLUTION|>--- conflicted
+++ resolved
@@ -13,11 +13,7 @@
 
 
 /**
-<<<<<<< HEAD
- * Symbol (adapted from Serif) is represents an interned String. Symbol-ize Strings can be used to
-=======
  * Symbol (adapted from Serif) is represents an interned String. Symbol-ized Strings can be used to
->>>>>>> 68bb2bb2
  * reduce memory requirements for frequently repeated Strings (e.g. parse node names) and to speed
  * up comparisons.
  *
@@ -50,19 +46,6 @@
    */
   public static synchronized Symbol from(final String string) {
     final WeakReference<Symbol> ref = symbols.get(checkNotNull(string));
-<<<<<<< HEAD
-
-    if (ref != null) {
-      final Symbol sym = ref.get();
-      if (sym != null) {
-        return sym;
-      }
-    }
-
-    final Symbol sym = new Symbol(string);
-    symbols.put(string, new WeakReference<Symbol>(sym));
-    return sym;
-=======
 
     if (ref != null) {
       final Symbol sym = ref.get();
@@ -81,7 +64,6 @@
    */
   public String asString() {
     return string;
->>>>>>> 68bb2bb2
   }
 
   /**
@@ -89,11 +71,7 @@
    */
   @Override
   public String toString() {
-<<<<<<< HEAD
-    return string;
-=======
     return asString();
->>>>>>> 68bb2bb2
   }
 
   public static final Function<? super String, Symbol> FromString = new Function<String, Symbol>() {
