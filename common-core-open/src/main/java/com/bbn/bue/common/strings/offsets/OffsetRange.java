--- conflicted
+++ resolved
@@ -15,159 +15,6 @@
 
   private final OffsetType startInclusive;
   private final OffsetType endInclusive;
-<<<<<<< HEAD
-
-  public static <OffsetType extends Offset & Comparable<OffsetType>> OffsetRange<OffsetType> fromInclusiveEndpoints(
-      OffsetType startInclusive, OffsetType endInclusive) {
-    checkArgument(startInclusive.asInt() <= endInclusive.asInt());
-    return new OffsetRange<OffsetType>(startInclusive, endInclusive);
-  }
-
-  private OffsetRange(OffsetType startInclusive, OffsetType endInclusive) {
-    this.startInclusive = checkNotNull(startInclusive);
-    this.endInclusive = checkNotNull(endInclusive);
-  }
-
-  public OffsetType startInclusive() {
-    return startInclusive;
-  }
-
-  public OffsetType endInclusive() {
-    return endInclusive;
-  }
-
-  public Range<OffsetType> asRange() {
-    return Range.closed(startInclusive, endInclusive);
-  }
-
-  public int length() {
-    return endInclusive.asInt() - startInclusive().asInt() + 1;
-  }
-
-  @Override
-  public int hashCode() {
-    return Objects.hashCode(startInclusive, endInclusive);
-  }
-
-  @Override
-  public boolean equals(Object obj) {
-    if (this == obj) {
-      return true;
-    }
-    if (obj == null || getClass() != obj.getClass()) {
-      return false;
-    }
-    final OffsetRange other = (OffsetRange) obj;
-    return Objects.equal(this.startInclusive, other.startInclusive) && Objects
-        .equal(this.endInclusive, other.endInclusive);
-  }
-
-  private static final Ordering<OffsetRange> ByLength = new Ordering<OffsetRange>() {
-    @Override
-    public int compare(final OffsetRange left, final OffsetRange right) {
-      return Ints.compare(left.length(), right.length());
-    }
-  };
-
-  public static final <T extends Offset & Comparable<T>> Ordering<OffsetRange<T>> byLengthOrdering() {
-    return new Ordering<OffsetRange<T>>() {
-      @Override
-      public int compare(final OffsetRange<T> left, final OffsetRange<T> right) {
-        return Ints.compare(left.length(), right.length());
-      }
-    };
-  }
-
-  private static final <T extends Offset & Comparable<T>> Function<OffsetRange<T>, T> toStartInclusiveFunction() {
-    return new Function<OffsetRange<T>, T>() {
-      @Override
-      public T apply(OffsetRange<T> x) {
-        return x.startInclusive();
-      }
-    };
-  }
-
-  private static final <T extends Offset & Comparable<T>> Function<OffsetRange<T>, T> toEndInclusiveFunction() {
-    return new Function<OffsetRange<T>, T>() {
-      @Override
-      public T apply(OffsetRange<T> x) {
-        return x.endInclusive();
-      }
-    };
-  }
-
-  public static final <T extends Offset & Comparable<T>> Ordering<OffsetRange<T>> byStartOrdering() {
-    return Ordering.<T>natural().onResultOf(OffsetRange.<T>toStartInclusiveFunction());
-  }
-
-  public static final <T extends Offset & Comparable<T>> Ordering<OffsetRange<T>> byEndOrdering() {
-    return Ordering.<T>natural().onResultOf(OffsetRange.<T>toEndInclusiveFunction());
-  }
-
-  public static OffsetRange<CharOffset> charOffsetRange(int startInclusive, int endInclusive) {
-    return fromInclusiveEndpoints(CharOffset.asCharOffset(startInclusive),
-        CharOffset.asCharOffset(endInclusive));
-  }
-
-  /**
-   * This returns optional because it is not possible to represent an empty offset span
-   */
-  public static Optional<OffsetRange<CharOffset>> charOffsetsOfWholeString(String s) {
-    if (s.isEmpty()) {
-      return Optional.absent();
-    }
-    return Optional.of(charOffsetRange(0, s.length() - 1));
-  }
-
-  public boolean overlaps(OffsetRange<OffsetType> other) {
-    return asRange().isConnected(other.asRange());
-  }
-
-  public boolean contains(OffsetRange<OffsetType> other) {
-    return asRange().encloses(other.asRange());
-  }
-
-  public static <OffsetType extends Offset & Comparable<OffsetType>>
-  Predicate<OffsetRange<OffsetType>> containedInPredicate(final OffsetRange<OffsetType> container) {
-    return new Predicate<OffsetRange<OffsetType>>() {
-      @Override
-      public boolean apply(OffsetRange<OffsetType> input) {
-        return container.contains(input);
-      }
-    };
-  }
-
-  /**
-   * Returns this range with its start and end positions clipped to fit within {@code bounds}. If
-   * this does not intersect {@code bounds}, returns {@link com.google.common.base.Optional#absent()}
-   * .
-   */
-  public Optional<OffsetRange<OffsetType>> clipToBounds(OffsetRange<OffsetType> bounds) {
-    if (bounds.contains(this)) {
-      return Optional.of(this);
-    }
-    if (!bounds.overlaps(this)) {
-      return Optional.absent();
-    }
-    final OffsetType newLowerBound;
-    final OffsetType newUpperBound;
-    if (bounds.startInclusive().asInt() > startInclusive().asInt()) {
-      newLowerBound = bounds.startInclusive();
-    } else {
-      newLowerBound = startInclusive();
-    }
-    if (bounds.endInclusive().asInt() < endInclusive().asInt()) {
-      newUpperBound = bounds.endInclusive();
-    } else {
-      newUpperBound = endInclusive();
-    }
-    return Optional.of(OffsetRange.fromInclusiveEndpoints(newLowerBound, newUpperBound));
-  }
-
-  public String toString() {
-    return "[" + startInclusive().toString() + "-" + endInclusive().toString() + "]";
-  }
-=======
 
   public static <OffsetType extends Offset & Comparable<OffsetType>> OffsetRange<OffsetType> fromInclusiveEndpoints(
       OffsetType startInclusive, OffsetType endInclusive) {
@@ -320,5 +167,4 @@
     return "[" + startInclusive().toString() + "-" + endInclusive().toString() + "]";
   }
 
->>>>>>> 68bb2bb2
 }