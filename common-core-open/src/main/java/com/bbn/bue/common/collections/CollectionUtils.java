--- conflicted
+++ resolved
@@ -2,11 +2,8 @@
 
 import com.google.common.base.Function;
 import com.google.common.collect.HashMultiset;
-<<<<<<< HEAD
-=======
 import com.google.common.collect.ImmutableList;
 import com.google.common.collect.ImmutableListMultimap;
->>>>>>> 68bb2bb2
 import com.google.common.collect.ImmutableMap;
 import com.google.common.collect.ImmutableMultiset;
 import com.google.common.collect.ImmutableSet;
@@ -32,11 +29,7 @@
 
   /**
    * Takes some collections and creates a map from their elements to which collections contain them.
-<<<<<<< HEAD
-   *  The Collections must be disjoint or an {@link java.lang.IllegalArgumentException} will be
-=======
    * The Collections must be disjoint or an {@link java.lang.IllegalArgumentException} will be
->>>>>>> 68bb2bb2
    * thrown.
    */
   public static <T, C extends Collection<T>> Map<T, C> makeElementsToContainersMap(
@@ -47,42 +40,6 @@
       for (final T item : collection) {
         ret.put(item, collection);
       }
-<<<<<<< HEAD
-    }
-
-    return ret.build();
-  }
-
-  /**
-   * Returns a new Multiset resulting from transforming each element of the input Multiset by a
-   * function. If two or more elements are mapped to the same value by the function, their counts
-   * will be summed in the new Multiset.
-   */
-  public static <A, B> ImmutableMultiset<B> transformedCopy(Multiset<A> ms,
-      Function<A, B> func) {
-    final ImmutableMultiset.Builder<B> ret = ImmutableMultiset.builder();
-
-    for (final Multiset.Entry<A> entry : ms.entrySet()) {
-      final B transformedElement = func.apply(entry.getElement());
-      ret.addCopies(transformedElement, entry.getCount());
-    }
-
-    return ret.build();
-  }
-
-  /**
-   * Same as transformedCopy, except the returned Multiset is mutable.
-   */
-  public static <A, B> Multiset<B> mutableTransformedCopy(Multiset<A> ms,
-      Function<A, B> func) {
-    final Multiset<B> ret = HashMultiset.create();
-
-    for (final Multiset.Entry<A> entry : ms.entrySet()) {
-      final B transformedElement = func.apply(entry.getElement());
-      ret.add(transformedElement, entry.getCount());
-    }
-
-=======
     }
 
     return ret.build();
@@ -141,7 +98,6 @@
       ret.add(transformedElement, entry.getCount());
     }
 
->>>>>>> 68bb2bb2
     return ret;
   }
 
@@ -244,8 +200,6 @@
       }
     };
   }
-<<<<<<< HEAD
-=======
 
   /**
    * A copy of the input as an {@link com.google.common.collect.ImmutableList} which respects
@@ -257,5 +211,4 @@
   }
 
 
->>>>>>> 68bb2bb2
 }