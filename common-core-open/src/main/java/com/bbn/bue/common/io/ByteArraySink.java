package com.bbn.bue.common.io;

import com.google.common.io.ByteSink;

import java.io.ByteArrayOutputStream;
import java.io.IOException;
import java.io.OutputStream;

/**
 * A {@link com.google.common.io.ByteSink} which writes to a byte array. The contents of this array
 * can be recovered by calling toByteArray().
 *
 * Before anything is written to this {@code ByteSink}, the wrapped array is empty.
 */
public class ByteArraySink extends ByteSink {

  private final ByteArrayOutputStream stream = new ByteArrayOutputStream();

<<<<<<< HEAD
=======
  /**
   * @deprecated Prefer {@link #create()}
   */
  @Deprecated
  public ByteArraySink() {

  }

  @SuppressWarnings("Deprecated")
  public static ByteArraySink create() {
    return new ByteArraySink();
  }

>>>>>>> 68bb2bb2
  @Override
  public OutputStream openStream() throws IOException {
    stream.reset();
    return stream;
  }

  public byte[] toByteArray() {
    return stream.toByteArray();
  }
}<|MERGE_RESOLUTION|>--- conflicted
+++ resolved
@@ -16,8 +16,6 @@
 
   private final ByteArrayOutputStream stream = new ByteArrayOutputStream();
 
-<<<<<<< HEAD
-=======
   /**
    * @deprecated Prefer {@link #create()}
    */
@@ -31,7 +29,6 @@
     return new ByteArraySink();
   }
 
->>>>>>> 68bb2bb2
   @Override
   public OutputStream openStream() throws IOException {
     stream.reset();
