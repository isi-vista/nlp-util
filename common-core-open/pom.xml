--- conflicted
+++ resolved
@@ -1,14 +1,3 @@
-<<<<<<< HEAD
-<project xmlns="http://maven.apache.org/POM/4.0.0"
-         xmlns:xsi="http://www.w3.org/2001/XMLSchema-instance"
-         xsi:schemaLocation="http://maven.apache.org/POM/4.0.0 http://maven.apache.org/xsd/maven-4.0.0.xsd">
-    <parent>
-        <artifactId>common-all-open</artifactId>
-        <groupId>com.bbn.bue</groupId>
-        <version>2.13.0-SNAPSHOT</version>
-        <relativePath>../pom.xml</relativePath>
-    </parent>
-=======
 <project xmlns="http://maven.apache.org/POM/4.0.0" xmlns:xsi="http://www.w3.org/2001/XMLSchema-instance" xsi:schemaLocation="http://maven.apache.org/POM/4.0.0 http://maven.apache.org/xsd/maven-4.0.0.xsd">
   <parent>
       <artifactId>common-all-open</artifactId>
@@ -16,48 +5,16 @@
       <version>2.17.5-SNAPSHOT</version>
       <relativePath>../pom.xml</relativePath>
   </parent>
->>>>>>> 68bb2bb2
 
     <modelVersion>4.0.0</modelVersion>
 
-<<<<<<< HEAD
-    <artifactId>common-core-open</artifactId>
-    <version>2.13.0-SNAPSHOT</version>
-    <packaging>jar</packaging>
-=======
   <artifactId>common-core-open</artifactId>
   <version>2.17.5-SNAPSHOT</version>
   <packaging>jar</packaging>
->>>>>>> 68bb2bb2
 
     <name>BBN Speech, Language, and Multimedia - Core Utility Code (open source)</name>
     <url>http://www.bbn.com/</url>
 
-<<<<<<< HEAD
-    <build>
-        <plugins>
-        </plugins>
-    </build>
-
-    <dependencies>
-        <dependency>
-            <groupId>com.google.guava</groupId>
-            <artifactId>guava</artifactId>
-            <version>${guava.version}</version>
-        </dependency>
-        <dependency>
-            <groupId>junit</groupId>
-            <artifactId>junit</artifactId>
-            <version>${junit.version}</version>
-            <scope>test</scope>
-        </dependency>
-        <dependency>
-            <groupId>org.slf4j</groupId>
-            <artifactId>slf4j-api</artifactId>
-            <version>1.7.5</version>
-        </dependency>
-    </dependencies>
-=======
   <build>
       <plugins>
           <plugin>
@@ -90,7 +47,6 @@
           <artifactId>slf4j-api</artifactId>
       </dependency>
   </dependencies>
->>>>>>> 68bb2bb2
 
 
 
